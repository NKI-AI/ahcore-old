--- conflicted
+++ resolved
@@ -185,21 +185,12 @@
     dataset: TiledWsiDataset, quality: int | None = 80, compression: str = "JPEG"
 ) -> Generator[Any, Any, Any]:
     for idx in range(len(dataset)):
-<<<<<<< HEAD
-        # TODO: To use:
-        # for idx, sample in enumerate(dataset):
-        # The following needs to be added to TiledWsiDataset:
-        # def __iter__(self) -> Iterator[RegionFromWsiDatasetSample]:
-        #     for i in range(len(self)):
-        #         yield self[i]
-=======
     # TODO: To use:
     # for idx, sample in enumerate(dataset):
     # The following needs to be added to TiledWsiDataset:
     # def __iter__(self) -> Iterator[RegionFromWsiDatasetSample]:
     #     for i in range(len(self)):
     #         yield self[i]
->>>>>>> ee3656fe
         sample = dataset[idx]
         buffered = io.BytesIO()
         if quality is not None:
