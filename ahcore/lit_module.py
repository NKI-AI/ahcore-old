--- conflicted
+++ resolved
@@ -5,11 +5,7 @@
 """
 from __future__ import annotations
 
-<<<<<<< HEAD
-from typing import Any, Literal, MutableMapping, Optional, Type, TypedDict
-=======
 from typing import Any, Callable
->>>>>>> ee3656fe
 
 import pytorch_lightning as pl
 import torch.optim.optimizer
@@ -22,12 +18,6 @@
 from ahcore.utils.data import DataDescription
 from ahcore.utils.io import get_logger
 from ahcore.utils.types import DlupDatasetSample
-<<<<<<< HEAD
-
-LitModuleSample = dict[str, Any]
-
-=======
->>>>>>> ee3656fe
 logger = get_logger(__name__)
 
 
@@ -95,11 +85,7 @@
     def name(self) -> str:
         return str(self._model.__class__.__name__)
 
-<<<<<<< HEAD
-    def forward(self, sample: torch.Tensor) -> Any:
-=======
     def forward(self, sample: DlupDatasetSample) -> DlupDatasetSample:
->>>>>>> ee3656fe
         """This function is only used during inference"""
         self._model.eval()
         return self._model.forward(sample)
@@ -217,15 +203,9 @@
             raise ValueError("Filenames are not constant across the batch.")
         return output
 
-<<<<<<< HEAD
-    def configure_optimizers(self) -> Any:
-        optimizer = self.hparams.optimizer(params=self.parameters())  # type: ignore
-        if self.hparams.scheduler is not None:  # type: ignore
-=======
     def configure_optimizers(self):
         optimizer = self.hparams.optimizer(params=self.parameters())  # type: ignore
         if self.hparams.scheduler is not None: # type: ignore
->>>>>>> ee3656fe
             scheduler = self.hparams.scheduler(optimizer=optimizer)  # type: ignore
             return {
                 "optimizer": optimizer,
